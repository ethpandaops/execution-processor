--- conflicted
+++ resolved
@@ -42,23 +42,12 @@
 
 // New creates a new transaction structlog processor.
 func New(ctx context.Context, deps *Dependencies, config *Config) (*Processor, error) {
-<<<<<<< HEAD
 	// Create a copy of the embedded config and set processor-specific values
 	clickhouseConfig := config.Config
 	clickhouseConfig.Network = deps.Network.Name
 	clickhouseConfig.Processor = ProcessorName
 
 	clickhouseClient, err := clickhouse.New(&clickhouseConfig)
-
-=======
-	clickhouseClient, err := clickhouse.NewClient(ctx, deps.Log.WithField("processor", "transaction_structlog"), &clickhouse.Config{
-		DSN:          config.DSN,
-		MaxOpenConns: config.MaxOpenConns,
-		MaxIdleConns: config.MaxIdleConns,
-		Network:      deps.Network.Name,
-		Processor:    ProcessorName,
-	})
->>>>>>> e436386c
 	if err != nil {
 		return nil, fmt.Errorf("failed to create clickhouse client for transaction_structlog: %w", err)
 	}
@@ -197,141 +186,18 @@
 	return c.PrefixedVerifyBackwardsQueue(ProcessorName, p.redisPrefix)
 }
 
-<<<<<<< HEAD
-// insertStructlogs inserts structlog rows directly into ClickHouse
+// insertStructlogs inserts structlog rows directly into ClickHouse.
 func (p *Processor) insertStructlogs(ctx context.Context, structlogs []Structlog) error {
 	// Short-circuit for empty structlog arrays
-=======
-// GetLargeTxStatus returns the current status of large transaction processing.
-func (p *Processor) GetLargeTxStatus() map[string]interface{} {
-	if p.largeTxLock == nil {
-		return map[string]interface{}{
-			"enabled": false,
-		}
-	}
-
-	return p.largeTxLock.GetStatus()
-}
-
-// sendToBatchCollector sends structlog rows to the batch collector for aggregated insertion.
-func (p *Processor) sendToBatchCollector(ctx context.Context, structlogs []Structlog) error {
-	// Short-circuit for empty structlog arrays - no need to process
->>>>>>> e436386c
 	if len(structlogs) == 0 {
 		return nil
 	}
 
-<<<<<<< HEAD
 	// Create timeout context for insert
 	timeout := 5 * time.Minute
 	insertCtx, cancel := context.WithTimeout(ctx, timeout)
 
 	defer cancel()
-=======
-	if p.batchCollector == nil {
-		// Batch collector not enabled, fallback to direct insert
-		// Create timeout context for direct insert using configured timeout
-		timeout := 5 * time.Minute
-		if p.config.BatchConfig.FlushTimeout > 0 {
-			timeout = p.config.BatchConfig.FlushTimeout
-		}
-
-		insertCtx, cancel := context.WithTimeout(ctx, timeout)
-		defer cancel()
-
-		return p.insertStructlogBatch(insertCtx, structlogs)
-	}
-
-	// Create task batch with unique ID
-	taskBatch := TaskBatch{
-		Rows:         structlogs,
-		ResponseChan: make(chan error, 1),
-		TaskID:       fmt.Sprintf("%d-%d", time.Now().UnixNano(), len(structlogs)),
-	}
-
-	// Ensure response channel is cleaned up on any exit path
-	defer func() {
-		// Drain the channel if it has any pending data
-		select {
-		case <-taskBatch.ResponseChan:
-		default:
-		}
-
-		close(taskBatch.ResponseChan)
-	}()
-
-	// Submit to batch collector
-	if err := p.batchCollector.SubmitBatch(taskBatch); err != nil {
-		// Let Asynq handle retries - don't fallback to direct insert
-		p.log.WithFields(logrus.Fields{
-			"task_id": taskBatch.TaskID,
-			"rows":    len(taskBatch.Rows),
-			"error":   err.Error(),
-		}).Debug("Failed to submit batch to collector, channel will be cleaned up")
-
-		return fmt.Errorf("failed to submit batch: %w", err)
-	}
-
-	// Wait for batch completion - no timeout
-	select {
-	case err := <-taskBatch.ResponseChan:
-		return err
-	case <-ctx.Done():
-		return ctx.Err()
-	}
-}
-
-// insertStructlogBatch performs the actual batch insert to ClickHouse.
-func (p *Processor) insertStructlogBatch(ctx context.Context, structlogs []Structlog) error {
-	if len(structlogs) == 0 {
-		return nil
-	}
-	// Begin transaction
-	tx, err := p.clickhouse.GetDB().BeginTx(ctx, nil)
-	if err != nil {
-		// Check if this is a connection error
-		if isConnectionError(err) {
-			p.log.WithFields(logrus.Fields{
-				"error":           err.Error(),
-				"structlog_count": len(structlogs),
-			}).Error("Connection error when beginning transaction - reconnecting ClickHouse client")
-
-			// Nuclear option - recreate the entire connection
-			reconnectCtx, cancel := context.WithTimeout(context.Background(), 10*time.Second)
-			defer cancel()
-
-			if reconnectErr := p.clickhouse.Reconnect(reconnectCtx); reconnectErr != nil {
-				p.log.WithError(reconnectErr).Error("Failed to reconnect ClickHouse client")
-			}
-		}
-
-		return fmt.Errorf("failed to begin transaction: %w", err)
-	}
-
-	// Track transaction state properly to avoid double rollback
-	var (
-		committed  bool
-		rolledBack bool
-	)
-
-	defer func() {
-		if !committed && !rolledBack {
-			if rollbackErr := tx.Rollback(); rollbackErr != nil {
-				p.log.WithError(rollbackErr).Warn("Failed to rollback transaction (may already be closed)")
-			}
-
-			rolledBack = true
-		}
-	}()
-
-	//nolint:gosec // safe to use user input in query
-	query := fmt.Sprintf(`INSERT INTO %s (
-		updated_date_time, block_number, transaction_hash, transaction_index,
-		transaction_gas, transaction_failed, transaction_return_value,
-		index, program_counter, operation, gas, gas_cost, depth,
-		return_data, refund, error, call_to_address, meta_network_id, meta_network_name
-	) VALUES (?, ?, ?, ?, ?, ?, ?, ?, ?, ?, ?, ?, ?, ?, ?, ?, ?, ?, ?)`, p.config.Table)
->>>>>>> e436386c
 
 	// Perform the insert with metrics tracking
 	start := time.Now()
@@ -350,56 +216,7 @@
 			"structlog_count": len(structlogs),
 		}).Error("Failed to insert structlogs")
 
-<<<<<<< HEAD
 		return fmt.Errorf("failed to insert %d structlogs: %w", len(structlogs), err)
-=======
-	// Ensure statement is closed to release resources
-	defer func() {
-		if closeErr := stmt.Close(); closeErr != nil {
-			p.log.WithError(closeErr).Warn("Failed to close prepared statement")
-		}
-	}()
-
-	common.ClickHouseOperationDuration.WithLabelValues(p.network.Name, ProcessorName, "prepare_batch_insert", p.config.Table, "success", "").Observe(duration.Seconds())
-	common.ClickHouseOperationTotal.WithLabelValues(p.network.Name, ProcessorName, "prepare_batch_insert", p.config.Table, "success", "").Inc()
-
-	// Insert all structlogs
-	for i := range structlogs {
-		row := &structlogs[i]
-
-		_, execErr := stmt.ExecContext(ctx,
-			row.UpdatedDateTime,
-			row.BlockNumber,
-			row.TransactionHash,
-			row.TransactionIndex,
-			row.TransactionGas,
-			row.TransactionFailed,
-			row.TransactionReturnValue,
-			row.Index,
-			row.ProgramCounter,
-			row.Operation,
-			row.Gas,
-			row.GasCost,
-			row.Depth,
-			row.ReturnData,
-			row.Refund,
-			row.Error,
-			row.CallToAddress,
-			row.MetaNetworkID,
-			row.MetaNetworkName,
-		)
-		if execErr != nil {
-			p.log.WithFields(logrus.Fields{
-				"table":           p.config.Table,
-				"structlog_index": i,
-				"transaction":     row.TransactionHash,
-				"block":           row.BlockNumber,
-				"error":           execErr.Error(),
-			}).Error("Failed to insert structlog row in batch")
-
-			return fmt.Errorf("failed to insert structlog row %d in batch: %w", i, execErr)
-		}
->>>>>>> e436386c
 	}
 
 	common.ClickHouseOperationDuration.WithLabelValues(p.network.Name, ProcessorName, "bulk_insert", p.config.Table, "success", "").Observe(duration.Seconds())
@@ -409,7 +226,7 @@
 	return nil
 }
 
-// waitForBigTransactions waits for big transactions to complete before proceeding
+// waitForBigTransactions waits for big transactions to complete before proceeding.
 func (p *Processor) waitForBigTransactions(taskType string) {
 	if p.bigTxManager.ShouldPauseNewWork() {
 		p.log.WithFields(logrus.Fields{
@@ -431,13 +248,8 @@
 	}
 }
 
-<<<<<<< HEAD
-// parseErrorCode extracts error code from error message
+// parseErrorCode extracts error code from error message.
 func parseErrorCode(err error) string {
-=======
-// isColumnMetadataError checks if the error is related to column metadata issues.
-func isColumnMetadataError(err error) bool {
->>>>>>> e436386c
 	if err == nil {
 		return ""
 	}
@@ -449,21 +261,14 @@
 		return "TIMEOUT"
 	}
 
-<<<<<<< HEAD
 	if strings.Contains(errStr, "connection") {
 		return "CONNECTION"
-=======
-// isConnectionError checks if the error indicates a connection problem.
-func isConnectionError(err error) bool {
-	if err == nil {
-		return false
->>>>>>> e436386c
 	}
 
 	return "UNKNOWN"
 }
 
-// ShouldBatch determines if a transaction should be batched based on structlog count
+// ShouldBatch determines if a transaction should be batched based on structlog count.
 func (p *Processor) ShouldBatch(structlogCount int64) bool {
 	return structlogCount > 0 && structlogCount < p.config.BatchInsertThreshold
 }