--- conflicted
+++ resolved
@@ -7,29 +7,7 @@
 	"github.com/ethpandaops/execution-processor/pkg/clickhouse"
 )
 
-<<<<<<< HEAD
-// TransactionStructlogConfig holds configuration for transaction structlog processor
-=======
-// BatchConfig holds configuration for the batch aggregation system.
-type BatchConfig struct {
-	Enabled           bool          `yaml:"enabled"`           // Enable batch aggregation
-	MaxRows           int           `yaml:"maxRows"`           // Max rows before forced flush
-	FlushInterval     time.Duration `yaml:"flushInterval"`     // Max time to wait before flush
-	ChannelBufferSize int           `yaml:"channelBufferSize"` // Max tasks that can be queued
-	FlushTimeout      time.Duration `yaml:"flushTimeout"`      // Timeout for ClickHouse flush operations
-}
-
-// LargeTransactionConfig holds configuration for handling large transactions.
-type LargeTransactionConfig struct {
-	Enabled              bool          `yaml:"enabled"`              // Enable large transaction handling
-	StructlogThreshold   int           `yaml:"structlogThreshold"`   // Number of structlogs to consider a transaction "large"
-	WorkerWaitTimeout    time.Duration `yaml:"workerWaitTimeout"`    // How long workers wait before returning task to queue
-	MaxProcessingTime    time.Duration `yaml:"maxProcessingTime"`    // Maximum time allowed for processing a large transaction
-	EnableSequentialMode bool          `yaml:"enableSequentialMode"` // If true, large transactions are processed one at a time
-}
-
-// TransactionStructlogConfig holds configuration for transaction structlog processor.
->>>>>>> e436386c
+// Config holds configuration for transaction structlog processor.
 type Config struct {
 	clickhouse.Config `yaml:",inline"`
 	Enabled           bool   `yaml:"enabled"`
